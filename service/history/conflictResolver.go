// Copyright (c) 2017 Uber Technologies, Inc.
//
// Permission is hereby granted, free of charge, to any person obtaining a copy
// of this software and associated documentation files (the "Software"), to deal
// in the Software without restriction, including without limitation the rights
// to use, copy, modify, merge, publish, distribute, sublicense, and/or sell
// copies of the Software, and to permit persons to whom the Software is
// furnished to do so, subject to the following conditions:
//
// The above copyright notice and this permission notice shall be included in
// all copies or substantial portions of the Software.
//
// THE SOFTWARE IS PROVIDED "AS IS", WITHOUT WARRANTY OF ANY KIND, EXPRESS OR
// IMPLIED, INCLUDING BUT NOT LIMITED TO THE WARRANTIES OF MERCHANTABILITY,
// FITNESS FOR A PARTICULAR PURPOSE AND NONINFRINGEMENT. IN NO EVENT SHALL THE
// AUTHORS OR COPYRIGHT HOLDERS BE LIABLE FOR ANY CLAIM, DAMAGES OR OTHER
// LIABILITY, WHETHER IN AN ACTION OF CONTRACT, TORT OR OTHERWISE, ARISING FROM,
// OUT OF OR IN CONNECTION WITH THE SOFTWARE OR THE USE OR OTHER DEALINGS IN
// THE SOFTWARE.

package history

import (
	"time"

	"github.com/uber-common/bark"
	"github.com/uber/cadence/.gen/go/shared"
	"github.com/uber/cadence/common"
	"github.com/uber/cadence/common/persistence"
)

type (
	conflictResolver struct {
		shard              ShardContext
		context            *workflowExecutionContext
		historyMgr         persistence.HistoryManager
		hSerializerFactory persistence.HistorySerializerFactory
		logger             bark.Logger
	}
)

func newConflictResolver(shard ShardContext, context *workflowExecutionContext, historyMgr persistence.HistoryManager,
	logger bark.Logger) *conflictResolver {

	return &conflictResolver{
		shard:              shard,
		context:            context,
		historyMgr:         historyMgr,
		hSerializerFactory: persistence.NewHistorySerializerFactory(),
		logger:             logger,
	}
}

<<<<<<< HEAD
func (r *conflictResolver) reset(requestID string, sourceCluster string, replayEventID int64, startTime time.Time) (*mutableStateBuilder, error) {
=======
func (r *conflictResolver) reset(sourceCluster string, replayEventID int64, startTime time.Time) (*mutableStateBuilder, error) {
>>>>>>> 85cef177
	domainID := r.context.domainID
	execution := r.context.workflowExecution
	replayNextEventID := replayEventID + 1
	var nextPageToken []byte
	var history *shared.History
	var err error
	var resetMutableStateBuilder *mutableStateBuilder
	var sBuilder *stateBuilder
	var lastFirstEventID int64
	eventsToApply := replayNextEventID - common.FirstEventID
	for hasMore := true; hasMore; hasMore = len(nextPageToken) > 0 {
		history, nextPageToken, lastFirstEventID, err = r.getHistory(domainID, execution, common.FirstEventID,
			replayNextEventID, nextPageToken)
		r.logger.Debugf("Conflict Resolver GetHistory.  History Length: %v, token: %v, err: %v",
			len(history.Events), nextPageToken, err)
		if err != nil {
			return nil, err
		}

		batchSize := int64(len(history.Events))
		// NextEventID could be in the middle of the batch.  Trim the history events to not have more events then what
		// need to be applied
		if batchSize > eventsToApply {
			history.Events = history.Events[0:eventsToApply]
		}

		eventsToApply -= int64(len(history.Events))

		if len(history.Events) == 0 {
			break
		}

		firstEvent := history.Events[0]
		if firstEvent.GetEventId() == common.FirstEventID {
			resetMutableStateBuilder = newMutableStateBuilderWithReplicationState(r.shard.GetConfig(), r.logger,
				firstEvent.GetVersion())

			sBuilder = newStateBuilder(r.shard, resetMutableStateBuilder, r.logger)
		}

		_, _, _, err = sBuilder.applyEvents(sourceCluster, domainID, requestID, execution, history, nil)
		if err != nil {
			return nil, err
		}
		resetMutableStateBuilder.executionInfo.LastFirstEventID = lastFirstEventID
	}

	// Applying events to mutableState does not move the nextEventID.  Explicitly set nextEventID to new value
	resetMutableStateBuilder.executionInfo.NextEventID = replayNextEventID
	resetMutableStateBuilder.executionInfo.StartTimestamp = startTime
	// the last updated time is not important here, since this should be updated with event time afterwards
	resetMutableStateBuilder.executionInfo.LastUpdatedTimestamp = startTime
	resetMutableStateBuilder.updateReplicationStateLastEventID(sourceCluster, replayEventID)

	r.logger.Infof("All events applied for execution.  WorkflowID: %v, RunID: %v, NextEventID: %v",
		execution.GetWorkflowId(), execution.GetRunId(), resetMutableStateBuilder.GetNextEventID())

	return r.context.resetWorkflowExecution(resetMutableStateBuilder)
}

func (r *conflictResolver) getHistory(domainID string, execution shared.WorkflowExecution, firstEventID,
	nextEventID int64, nextPageToken []byte) (*shared.History, []byte, int64, error) {

	response, err := r.historyMgr.GetWorkflowExecutionHistory(&persistence.GetWorkflowExecutionHistoryRequest{
		DomainID:      domainID,
		Execution:     execution,
		FirstEventID:  firstEventID,
		NextEventID:   nextEventID,
		PageSize:      defaultHistoryPageSize,
		NextPageToken: nextPageToken,
	})

	if err != nil {
		return nil, nil, common.EmptyEventID, err
	}

	lastFirstEventID := common.EmptyEventID
	historyEvents := []*shared.HistoryEvent{}
	for _, e := range response.Events {
		persistence.SetSerializedHistoryDefaults(&e)
		s, _ := r.hSerializerFactory.Get(e.EncodingType)
		history, err1 := s.Deserialize(&e)
		if err1 != nil {
			return nil, nil, common.EmptyEventID, err1
		}
		if len(history.Events) > 0 {
			lastFirstEventID = history.Events[0].GetEventId()
		}
		historyEvents = append(historyEvents, history.Events...)
	}

	executionHistory := &shared.History{}
	executionHistory.Events = historyEvents
	return executionHistory, response.NextPageToken, lastFirstEventID, nil
}<|MERGE_RESOLUTION|>--- conflicted
+++ resolved
@@ -26,12 +26,14 @@
 	"github.com/uber-common/bark"
 	"github.com/uber/cadence/.gen/go/shared"
 	"github.com/uber/cadence/common"
+	"github.com/uber/cadence/common/cluster"
 	"github.com/uber/cadence/common/persistence"
 )
 
 type (
 	conflictResolver struct {
 		shard              ShardContext
+		clusterMetadata    cluster.Metadata
 		context            *workflowExecutionContext
 		historyMgr         persistence.HistoryManager
 		hSerializerFactory persistence.HistorySerializerFactory
@@ -44,6 +46,7 @@
 
 	return &conflictResolver{
 		shard:              shard,
+		clusterMetadata:    shard.GetService().GetClusterMetadata(),
 		context:            context,
 		historyMgr:         historyMgr,
 		hSerializerFactory: persistence.NewHistorySerializerFactory(),
@@ -51,11 +54,7 @@
 	}
 }
 
-<<<<<<< HEAD
-func (r *conflictResolver) reset(requestID string, sourceCluster string, replayEventID int64, startTime time.Time) (*mutableStateBuilder, error) {
-=======
-func (r *conflictResolver) reset(sourceCluster string, replayEventID int64, startTime time.Time) (*mutableStateBuilder, error) {
->>>>>>> 85cef177
+func (r *conflictResolver) reset(requestID string, replayEventID int64, startTime time.Time) (*mutableStateBuilder, error) {
 	domainID := r.context.domainID
 	execution := r.context.workflowExecution
 	replayNextEventID := replayEventID + 1
@@ -96,7 +95,7 @@
 			sBuilder = newStateBuilder(r.shard, resetMutableStateBuilder, r.logger)
 		}
 
-		_, _, _, err = sBuilder.applyEvents(sourceCluster, domainID, requestID, execution, history, nil)
+		_, _, _, err = sBuilder.applyEvents(domainID, requestID, execution, history, nil)
 		if err != nil {
 			return nil, err
 		}
@@ -108,6 +107,8 @@
 	resetMutableStateBuilder.executionInfo.StartTimestamp = startTime
 	// the last updated time is not important here, since this should be updated with event time afterwards
 	resetMutableStateBuilder.executionInfo.LastUpdatedTimestamp = startTime
+
+	sourceCluster := r.clusterMetadata.ClusterNameForFailoverVersion(resetMutableStateBuilder.GetCurrentVersion())
 	resetMutableStateBuilder.updateReplicationStateLastEventID(sourceCluster, replayEventID)
 
 	r.logger.Infof("All events applied for execution.  WorkflowID: %v, RunID: %v, NextEventID: %v",
