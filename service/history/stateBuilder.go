--- conflicted
+++ resolved
@@ -34,18 +34,11 @@
 
 type (
 	stateBuilder struct {
-<<<<<<< HEAD
-		shard       ShardContext
-		msBuilder   mutableState
-		domainCache cache.DomainCache
-		logger      bark.Logger
-=======
 		shard           ShardContext
 		clusterMetadata cluster.Metadata
-		msBuilder       *mutableStateBuilder
+		msBuilder       mutableState
 		domainCache     cache.DomainCache
 		logger          bark.Logger
->>>>>>> 1f726bd6
 
 		transferTasks       []persistence.Task
 		timerTasks          []persistence.Task
@@ -65,26 +58,16 @@
 	}
 }
 
-<<<<<<< HEAD
-func (b *stateBuilder) applyEvents(sourceClusterName string, domainID, requestID string,
-	execution shared.WorkflowExecution, history *shared.History, newRunHistory *shared.History) (*shared.HistoryEvent,
-	*decisionInfo, mutableState, error) {
-=======
 func (b *stateBuilder) applyEvents(domainID, requestID string, execution shared.WorkflowExecution,
 	history *shared.History, newRunHistory *shared.History) (*shared.HistoryEvent,
-	*decisionInfo, *mutableStateBuilder, error) {
->>>>>>> 1f726bd6
+	*decisionInfo, mutableState, error) {
 	var lastEvent *shared.HistoryEvent
 	var lastDecision *decisionInfo
 	var newRunStateBuilder mutableState
 	for _, event := range history.Events {
 		lastEvent = event
-<<<<<<< HEAD
+		// must set the current version, since this is standby here, not active
 		b.msBuilder.UpdateReplicationStateVersion(event.GetVersion())
-=======
-		// must set the current version, since this is standby here, not active
-		b.msBuilder.updateReplicationStateVersion(event.GetVersion())
->>>>>>> 1f726bd6
 		switch event.GetEventType() {
 		case shared.EventTypeWorkflowExecutionStarted:
 			attributes := event.WorkflowExecutionStartedEventAttributes
@@ -343,7 +326,7 @@
 			}
 
 			// Create mutable state updates for the new run
-			newRunStateBuilder = newMutableStateBuilderWithReplicationState(b.shard.GetConfig(), b.logger, event.GetVersion())
+			newRunStateBuilder = newMutableStateBuilderWithReplicationState(b.shard.GetConfig(), b.logger, startedEvent.GetVersion())
 			newRunStateBuilder.ReplicateWorkflowExecutionStartedEvent(domainID, parentDomainID, newExecution, uuid.New(),
 				startedAttributes)
 			di := newRunStateBuilder.ReplicateDecisionTaskScheduledEvent(
@@ -358,12 +341,13 @@
 			newRunExecutionInfo.LastFirstEventID = startedEvent.GetEventId()
 			// Set the history from replication task on the newStateBuilder
 			newRunStateBuilder.SetHistoryBuilder(newHistoryBuilderFromEvents(newRunHistory.Events, b.logger))
+			sourceClusterName := b.clusterMetadata.ClusterNameForFailoverVersion(event.GetVersion())
+			newRunStateBuilder.UpdateReplicationStateLastEventID(sourceClusterName, nextEventID-1)
 
 			b.newRunTransferTasks = append(b.newRunTransferTasks, b.scheduleDecisionTransferTask(domainID,
 				b.getTaskList(newRunStateBuilder), di.ScheduleID))
 			b.newRunTimerTasks = append(b.newRunTimerTasks, b.scheduleWorkflowTimerTask(event, newRunStateBuilder))
 
-			sourceClusterName := b.clusterMetadata.ClusterNameForFailoverVersion(event.GetVersion())
 			b.msBuilder.ReplicateWorkflowExecutionContinuedAsNewEvent(sourceClusterName, domainID, event,
 				startedEvent, di, newRunStateBuilder)
 			b.transferTasks = append(b.transferTasks, b.scheduleDeleteHistoryTransferTask())
